--- conflicted
+++ resolved
@@ -60,16 +60,8 @@
        "models": {
            "llama-7b": "/path/to/llama-7b",
            "granite-2b": "/path/to/granite-2b"
-<<<<<<< HEAD
-       },
-       "default_model": "granite-2b",
-       "samples_to_process": 100
-   }
-   ```
-=======
        }
        
->>>>>>> bc35b50b
 
 All files except the Tensor files (`BalancedTParallel.py` and `TensorParallelBluePrint.py`) run with the following logic:
 ```bash
